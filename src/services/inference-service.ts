import { useCurrentProfile } from "@/hooks/ProfileStore";
import { useCurrentChatActiveChapterID, useCurrentChatId } from "@/hooks/chatStore";
import { useInference } from "@/hooks/useInference";
import { ModelSpecs } from "@/schema/inference-engine-schema";
import { useCallback } from "react";
import { toast } from "sonner";
import { formatFinalText } from "./inference/formatter/format-response";
import { removeNestedFields } from "./inference/formatter/remove-nested-fields";

import { useMessageManager } from "./inference/message-manager";
import { usePromptFormatter } from "./inference/prompt-formatter";
import { processStreamChunk } from "./inference/stream-processor";
// Import separated modules
import { useStreamingStateManager } from "./inference/streaming-state-manager";
import { GenerationOptions } from "./inference/types";
import { batchedStreamingUpdate, playBeepSound } from "./inference/utils";

/**
 * Main inference service hook that orchestrates all inference functionality
 */
export function useInferenceService() {
  const currentProfile = useCurrentProfile();
  const currentChatId = useCurrentChatId();
  const currentChapterID = useCurrentChatActiveChapterID();

  if (!currentProfile) {
    throw new Error("Current profile not found");
  }

  // Initialize separated modules
  const streamingManager = useStreamingStateManager();
  const messageManager = useMessageManager();
  const promptFormatter = usePromptFormatter();

  // Set up inference with callbacks
  const { runInference, cancelRequest } = useInference({
    onStream: (response, requestId) => {
      if (requestId !== streamingManager.streamingState.current.requestId) {
        return;
      }

      // Process explicit reasoning if provided
      streamingManager.streamingState.current.accumulatedReasoning += response.result.reasoning || "";

      const currentChunk = response.result.text || response.result.full_response || "";

      // Process chunk with buffer
      const { textToAdd, reasoningToAdd } = processStreamChunk(
        currentChunk,
        streamingManager.streamingState.current,
        streamingManager.streamingState.current.formatTemplate,
      );

      // Batch update streaming state for better performance
      streamingManager.batchUpdateStreamingState((currentState) => ({
        accumulatedText: currentState.accumulatedText + textToAdd,
        accumulatedReasoning: currentState.accumulatedReasoning + reasoningToAdd,
      }));

      // Use batched updates for UI performance during high-frequency streaming
      if (streamingManager.streamingState.current.characterId && streamingManager.streamingState.current.messageId) {
        batchedStreamingUpdate(() => {
          messageManager.updateMessageById(
            streamingManager.streamingState.current.messageId!,
            streamingManager.streamingState.current.accumulatedText,
            streamingManager.streamingState.current.messageIndex || 0,
          );
        });
      }
    },
    onComplete: (response, requestId) => {
      // Skip if this is for a different request
      if (requestId !== streamingManager.streamingState.current.requestId) {
        return;
      }

      if (streamingManager.streamingState.current.characterId && streamingManager.streamingState.current.messageId) {
        const rawText = response.result?.full_response || response.result?.text || streamingManager.streamingState.current.accumulatedText;
        const { text: finalText, reasoning: finalReasoning } = formatFinalText(rawText, streamingManager.streamingState.current.formatTemplate);

        // Final update with optimized batch operation
        streamingManager.batchUpdateStreamingState(() => ({
          accumulatedReasoning: finalReasoning || "",
        }));

        // Final update to the message
        messageManager.updateMessageById(
          streamingManager.streamingState.current.messageId,
          finalText,
          streamingManager.streamingState.current.messageIndex || 0,
        );

        // Reset streaming state (this will notify subscribers)
        streamingManager.resetStreamingState();
        playBeepSound(currentProfile.settings.chat.beepSound);
      }
    },
    onError: (error: any, requestId) => {
      // Skip if this is for a different request
      if (requestId !== streamingManager.streamingState.current.requestId) {
        return;
      }

      toast.error("Inference error:", {
        description: error.message || error.details || JSON.stringify(error || "Unknown error"),
      });
      console.error("Inference error:", error);

      // Reset streaming state (this will notify subscribers)
      streamingManager.resetStreamingState();
    },
  });

  /**
   * Generate a new message
   */
<<<<<<< HEAD
  const inferenceUpdateMessageID = async (messageId: string, messageText: string, messageIndex = 0) => {
    try {
      if (messageId === "generate-input-area") {
        return;
      }

      if (!messageId) {
        console.error("Message ID is required");
        return;
      }

      // Get the existing message
      const existingMessage = chatMessages?.find((msg) => msg.id === messageId);
=======
  const generateMessage = useCallback(
    async (options: GenerationOptions): Promise<string | null> => {
      const {
        chatTemplateID,
        characterId,
        userMessage,
        quietUserMessage = false,
        quietResponse = false,
        systemPromptOverride = "",
        parametersOverride,
        stream = true,
        existingMessageId = null,
        messageIndex = 0,
        onStreamingStateChange,
        extraSuggestions = {},
        messageHistoryOverride,
      } = options;
>>>>>>> 3c7fa4b8

      try {
        // Reset any previous streaming state
        streamingManager.resetStreamingState();

        // Batch initial state updates
        streamingManager.batchUpdateStreamingState(() => ({
          characterId,
          messageId: existingMessageId,
          messageIndex,
        }));

        // Notify about streaming state change if callback provided
        if (onStreamingStateChange) {
          onStreamingStateChange(streamingManager.streamingState.current);
        }

        const freshMessages = messageHistoryOverride || (await promptFormatter.fetchChatMessages(currentChatId, currentChapterID));

        // Prepare messages for inference
        const promptResult = await promptFormatter.formatPrompt(
          userMessage,
          characterId,
          systemPromptOverride,
          chatTemplateID,
          freshMessages,
          extraSuggestions,
          existingMessageId || undefined,
        );

        if (!promptResult) {
          throw new Error("Failed to format prompt");
        }

        const { inferenceMessages, systemPrompt, manifestSettings, modelSettings, chatTemplate, formatTemplate, isChat, customStopStrings } =
          promptResult;

        if (!modelSettings || !manifestSettings) {
          console.error("Model or manifest settings not available. Check chat template configuration.");
          throw new Error("Model or manifest settings not available. Check chat template configuration.");
        }

        // Store the format template in the streaming state for use during streaming
        streamingManager.updateStreamingState({ formatTemplate });

        // Create or use existing message
        let messageId: string;

        if (userMessage && !quietUserMessage) {
          // Add user message if not quiet
          await messageManager.createUserMessage(userMessage);
        }

        if (existingMessageId) {
          // Use existing message
          messageId = existingMessageId;
          await messageManager.setMessageLoading(messageId, messageIndex);
        } else if (!quietResponse) {
          // Create a placeholder message for the character
          const newMessage = await messageManager.createCharacterMessage(characterId);
          messageId = newMessage.id;
        } else {
          messageId = "generate-input-area";
        }

        // Batch update streaming state with message info
        streamingManager.batchUpdateStreamingState(() => ({
          messageId,
          messageIndex,
        }));

        // Create ModelSpecs using the model and manifest settings
        const modelSpecs: ModelSpecs = {
          id: modelSettings.id,
          model_type: isChat ? "chat" : "completion",
          config: modelSettings.config || {},
          max_concurrent_requests: modelSettings.max_concurrency || 1,
          engine: manifestSettings.engine,
        };

        const localRequestId = `req_${Date.now()}_${Math.random().toString(36).substring(2, 9)}`;

        // Set request ID to streaming state BEFORE making the backend call
        streamingManager.updateStreamingState({ requestId: localRequestId });

        // Setup Parameters with Custom Stop Strings
        const parameters = removeNestedFields(parametersOverride || chatTemplate?.config || {});
        if (customStopStrings) {
          parameters.stop = parameters.stop ? [...parameters.stop, ...customStopStrings] : customStopStrings;
        }

        // Start the inference process
        const confirmID = await runInference({
          messages: inferenceMessages,
          modelSpecs,
          systemPrompt: systemPrompt,
          parameters,
          stream,
          requestId: localRequestId,
        });

        if (!confirmID || !streamingManager.streamingState.current.requestId) {
          streamingManager.resetStreamingState();
          return null;
        }

        if (onStreamingStateChange) {
          onStreamingStateChange(streamingManager.streamingState.current);
        }

        messageManager.updateMessageById(
          streamingManager.streamingState.current.messageId!,
          streamingManager.streamingState.current.accumulatedText ?? "...",
          messageIndex,
        );

<<<<<<< HEAD
      inferenceUpdateMessageID(streamingState.current.messageId!, streamingState.current.accumulatedText ?? "...", messageIndex);
=======
        return confirmID;
      } catch (error) {
        console.error("Error generating message:", error);
>>>>>>> 3c7fa4b8

        // Reset streaming state (this will notify subscribers)
        streamingManager.resetStreamingState();

        // Notify about streaming state change if callback provided
        if (onStreamingStateChange) {
          onStreamingStateChange(null);
        }

        throw error;
      }
    },
    [streamingManager, messageManager, promptFormatter, currentChatId, currentChapterID, runInference],
  );

  /**
   * Regenerate a specific message
   */
  const regenerateMessage = useCallback(
    async (messageId: string, options: Partial<Omit<GenerationOptions, "existingMessageId">> = {}): Promise<string | null> => {
      // Cancel any ongoing requests
      if (streamingManager.isStreaming()) {
        await cancelRequest(streamingManager.streamingState.current.requestId!);
      }

      // Ensure character ID is provided
      if (!options.characterId) {
        console.error("Character ID is required for regeneration");
        return null;
      }

      // Call generateMessage with the existing message ID
      return generateMessage({
        characterId: options.characterId,
        userMessage: options.userMessage,
        systemPromptOverride: options.systemPromptOverride,
        parametersOverride: options.parametersOverride,
        stream: options.stream !== undefined ? options.stream : true,
        existingMessageId: messageId,
        messageIndex: options.messageIndex !== undefined ? options.messageIndex : 0,
        onStreamingStateChange: options.onStreamingStateChange,
      });
    },
    [cancelRequest, generateMessage, streamingManager],
  );

  /**
   * Cancel ongoing generation
   */
  const cancelGeneration = useCallback(async (): Promise<boolean> => {
    if (!streamingManager.isStreaming()) {
      return false;
    }

    try {
      const success = await cancelRequest(streamingManager.streamingState.current.requestId!);

      if (success) {
        streamingManager.resetStreamingState(); // This will notify subscribers
      }

      return success ?? false;
    } catch (error) {
      console.error("Error canceling generation:", error);
      return false;
    }
  }, [cancelRequest, streamingManager]);

  // Return the public API
  return {
    generateMessage,
    regenerateMessage,
    cancelGeneration,
    getStreamingState: streamingManager.getStreamingState,
    resetStreamingState: streamingManager.resetStreamingState,
    subscribeToStateChanges: streamingManager.subscribeToStateChanges,
    isStreaming: streamingManager.isStreaming,
  };
}<|MERGE_RESOLUTION|>--- conflicted
+++ resolved
@@ -114,21 +114,6 @@
   /**
    * Generate a new message
    */
-<<<<<<< HEAD
-  const inferenceUpdateMessageID = async (messageId: string, messageText: string, messageIndex = 0) => {
-    try {
-      if (messageId === "generate-input-area") {
-        return;
-      }
-
-      if (!messageId) {
-        console.error("Message ID is required");
-        return;
-      }
-
-      // Get the existing message
-      const existingMessage = chatMessages?.find((msg) => msg.id === messageId);
-=======
   const generateMessage = useCallback(
     async (options: GenerationOptions): Promise<string | null> => {
       const {
@@ -146,7 +131,6 @@
         extraSuggestions = {},
         messageHistoryOverride,
       } = options;
->>>>>>> 3c7fa4b8
 
       try {
         // Reset any previous streaming state
@@ -263,13 +247,9 @@
           messageIndex,
         );
 
-<<<<<<< HEAD
-      inferenceUpdateMessageID(streamingState.current.messageId!, streamingState.current.accumulatedText ?? "...", messageIndex);
-=======
         return confirmID;
       } catch (error) {
         console.error("Error generating message:", error);
->>>>>>> 3c7fa4b8
 
         // Reset streaming state (this will notify subscribers)
         streamingManager.resetStreamingState();
